from django.contrib import admin
from django.core.mail.utils import DNS_NAME
from django.db import models
from django.utils.translation import ugettext_lazy as _

from pennyblack import settings

if settings.BOUNCE_DETECTION_ENABLE:
    from Mailman.Bouncers.BouncerAPI_new import ScanText

import imaplib
import datetime
import socket
try:
    import spf
    ENABLE_SPF = True
except IOError:
    # spf fails to load on a system which is offline because of missing resolv.conf
    ENABLE_SPF = False
except ImportError:
    # spf missing
    ENABLE_SPF = False
    

#-----------------------------------------------------------------------------
# Sender
#-----------------------------------------------------------------------------
class Sender(models.Model):
    email = models.EmailField(verbose_name=_("from e-mail address"))
    name = models.CharField(verbose_name=_("from name"), help_text=_("many e-mail clients show this as from."), max_length=100)
    imap_username = models.CharField(verbose_name=_("imap username"), max_length=100, blank=True)
    imap_password = models.CharField(verbose_name=_("imap passwort"), max_length=100, blank=True)
    imap_server = models.CharField(verbose_name=_("imap server"), max_length=100, blank=True)
    imap_port = models.IntegerField(verbose_name=_("imap port"), max_length=100, default=143)
    imap_ssl = models.BooleanField(verbose_name=_("use ssl"), default=False)
    get_bounce_emails = models.BooleanField(verbose_name=_("get bounce e-mails"), default=False)
    
    class Meta:
        verbose_name = _('sender')
        verbose_name_plural = _('senders')
        app_label = 'pennyblack'
    
    def __unicode__(self):
        return self.email
    
    def check_spf(self):
        """
        Check if sender is authorised by sender policy framework
        """
<<<<<<< HEAD
        if not ENABLE_SPF:
            return False
        return spf.check(i=socket.gethostbyname(DNS_NAME.get_fqdn()),s=self.email,h=DNS_NAME.get_fqdm())
=======
        return spf.check(i=socket.gethostbyname(DNS_NAME.get_fqdn()),s=self.email,h=DNS_NAME.get_fqdn())
>>>>>>> d73c6531
    
    def spf_result(self):
        return self.check_spf()
    check_spf.short_description = "spf Result"
    
    def get_mail(self):
        """
        Checks the inbox of this sender and prcesses the bounced emails
        """
        if not settings.BOUNCE_DETECTION_ENABLE:
            return
        oldest_date = datetime.datetime.now()-datetime.timedelta(days=settings.BOUNCE_DETECTION_DAYS_TO_LOOK_BACK)
        try:
            if self.imap_ssl:
                ssl_class = imaplib.IMAP4_SSL
            else:
                ssl_class = imaplib.IMAP4
            conn = ssl_class(self.imap_server, self.imap_port)
            conn.login(self.imap_username, self.imap_password)
            if conn.select(settings.BOUNCE_DETECTION_BOUNCE_EMAIL_FOLDER)[0] != 'OK':
                conn.create(settings.BOUNCE_DETECTION_BOUNCE_EMAIL_FOLDER)
            conn.select()
            typ, data = conn.search(None, 'ALL')
            for num in data[0].split():
                typ, data = conn.fetch(num, '(RFC822)')
                addrs = ScanText(data[0][1])
                addrs = addrs.split(';')
                if len(addrs) == 1 and len(addrs[0]) == 0:
                    continue
                for addr in addrs:
                    mailquery = Mail.objects.filter(email=addr).filter(job__date_deliver_finished__gte=oldest_date)
                    # ping all newsletter receivers
                    for mail in mailquery:
                        mail.bounce()
                if conn.copy(num,settings.BOUNCE_DETECTION_BOUNCE_EMAIL_FOLDER)[0] == 'OK':
                    conn.store(num, '+FLAGS', '\\Deleted')
            conn.expunge()
            conn.close()
            conn.logout()
        except imaplib.IMAP4.error, e:
            return
        
class SenderAdmin(admin.ModelAdmin):
    list_display = ('email', 'name',)
    fields = ('email', 'name', 'imap_username', 'imap_password', 'imap_server', 'imap_port', 'imap_ssl', 'get_bounce_emails', 'spf_result',)
    readonly_fields = ('spf_result',)
<|MERGE_RESOLUTION|>--- conflicted
+++ resolved
@@ -47,13 +47,9 @@
         """
         Check if sender is authorised by sender policy framework
         """
-<<<<<<< HEAD
         if not ENABLE_SPF:
             return False
-        return spf.check(i=socket.gethostbyname(DNS_NAME.get_fqdn()),s=self.email,h=DNS_NAME.get_fqdm())
-=======
         return spf.check(i=socket.gethostbyname(DNS_NAME.get_fqdn()),s=self.email,h=DNS_NAME.get_fqdn())
->>>>>>> d73c6531
     
     def spf_result(self):
         return self.check_spf()
