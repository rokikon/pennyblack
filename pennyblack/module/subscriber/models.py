--- conflicted
+++ resolved
@@ -35,11 +35,7 @@
     A generic newsletter subscriber
     """
     # from pennyblack.models.mail import Mail
-<<<<<<< HEAD
-    email = models.EmailField(verbose_name="email address")
-=======
-    email = models.EmailField(verbose_name="Email address", unique=True)
->>>>>>> 33a5ad3c
+    email = models.EmailField(verbose_name="email address", unique=True)
     groups = models.ManyToManyField('subscriber.SubscriberGroup',
         verbose_name="Groups", related_name='subscribers')
     date_subscribed = models.DateTimeField(verbose_name="Subscribe Date",
